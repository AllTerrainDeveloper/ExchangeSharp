﻿/*
MIT LICENSE

Copyright 2017 Digital Ruby, LLC - http://www.digitalruby.com

Permission is hereby granted, free of charge, to any person obtaining a copy of this software and associated documentation files (the "Software"), to deal in the Software without restriction, including without limitation the rights to use, copy, modify, merge, publish, distribute, sublicense, and/or sell copies of the Software, and to permit persons to whom the Software is furnished to do so, subject to the following conditions:

The above copyright notice and this permission notice shall be included in all copies or substantial portions of the Software.

THE SOFTWARE IS PROVIDED "AS IS", WITHOUT WARRANTY OF ANY KIND, EXPRESS OR IMPLIED, INCLUDING BUT NOT LIMITED TO THE WARRANTIES OF MERCHANTABILITY, FITNESS FOR A PARTICULAR PURPOSE AND NONINFRINGEMENT. IN NO EVENT SHALL THE AUTHORS OR COPYRIGHT HOLDERS BE LIABLE FOR ANY CLAIM, DAMAGES OR OTHER LIABILITY, WHETHER IN AN ACTION OF CONTRACT, TORT OR OTHERWISE, ARISING FROM, OUT OF OR IN CONNECTION WITH THE SOFTWARE OR THE USE OR OTHER DEALINGS IN THE SOFTWARE.
*/

using System;
using System.Collections.Generic;
using System.Linq;
using System.Net;
using System.Threading.Tasks;
using System.Web;

using Newtonsoft.Json;
using Newtonsoft.Json.Linq;

namespace ExchangeSharp
{
    public class ExchangeBinanceAPI : ExchangeAPI
    {
        public override string BaseUrl { get; set; } = "https://api.binance.com/api/v1";
        public override string BaseUrlWebSocket { get; set; } = "wss://stream.binance.com:9443";
        public string BaseUrlPrivate { get; set; } = "https://api.binance.com/api/v3";
        public string WithdrawalUrlPrivate { get; set; } = "https://api.binance.com/wapi/v3";
        public override string Name => ExchangeName.Binance;

        public override string NormalizeSymbol(string symbol)
        {
            if (symbol != null)
            {
                symbol = symbol.Replace("-", string.Empty).Replace("_", string.Empty).ToUpperInvariant();
            }
            return symbol;
        }

        public ExchangeBinanceAPI()
        {
            // give binance plenty of room to accept requests
            RequestWindow = TimeSpan.FromMinutes(15.0);
            NonceStyle = NonceStyle.UnixMilliseconds;
            NonceOffset = TimeSpan.FromSeconds(10.0);
        }

        public override IEnumerable<string> GetSymbols()
        {
            if (ReadCache("GetSymbols", out List<string> symbols))
            {
                return symbols;
            }

            symbols = new List<string>();
            JToken obj = MakeJsonRequest<JToken>("/ticker/allPrices");
            CheckError(obj);
            foreach (JToken token in obj)
            {
                // bug I think in the API returns numbers as symbol names... WTF.
                string symbol = token["symbol"].ToStringInvariant();
                if (!long.TryParse(symbol, out long tmp))
                {
                    symbols.Add(symbol);
                }
            }
            WriteCache("GetSymbols", TimeSpan.FromMinutes(60.0), symbols);
            return symbols;
        }

        public override IEnumerable<ExchangeMarket> GetSymbolsMetadata()
        {
            /*
             *         {
            "symbol": "QTUMETH",
            "status": "TRADING",
            "baseAsset": "QTUM",
            "baseAssetPrecision": 8,
            "quoteAsset": "ETH",
            "quotePrecision": 8,
            "orderTypes": [
                "LIMIT",
                "LIMIT_MAKER",
                "MARKET",
                "STOP_LOSS_LIMIT",
                "TAKE_PROFIT_LIMIT"
            ],
            "icebergAllowed": true,
            "filters": [
                {
                    "filterType": "PRICE_FILTER",
                    "minPrice": "0.00000100",
                    "maxPrice": "100000.00000000",
                    "tickSize": "0.00000100"
                },
                {
                    "filterType": "LOT_SIZE",
                    "minQty": "0.01000000",
                    "maxQty": "90000000.00000000",
                    "stepSize": "0.01000000"
                },
                {
                    "filterType": "MIN_NOTIONAL",
                    "minNotional": "0.01000000"
                }
            ]
        },
             */

            var markets = new List<ExchangeMarket>();
            JToken obj = MakeJsonRequest<JToken>("/exchangeInfo");
            CheckError(obj);
            JToken allSymbols = obj["symbols"];
            foreach (JToken symbol in allSymbols)
            {
                var market = new ExchangeMarket();
                market.MarketName = symbol["symbol"].ToStringUpperInvariant();
                market.IsActive = this.ParseMarketStatus(symbol["status"].ToStringUpperInvariant());
                market.BaseCurrency = symbol["quoteAsset"].ToStringUpperInvariant();
                market.MarketCurrency = symbol["baseAsset"].ToStringUpperInvariant();

                // "LOT_SIZE"
                JToken filters = symbol["filters"];
                JToken lotSizeFilter = filters?.FirstOrDefault(x => string.Equals(x["filterType"].ToStringUpperInvariant(), "LOT_SIZE"));
                if (lotSizeFilter != null)
                {
                    market.MinTradeSize = lotSizeFilter["minQty"].ConvertInvariant<decimal>();
                    market.QuantityStepSize = lotSizeFilter["stepSize"].ConvertInvariant<decimal>();
                }

                // PRICE_FILTER
                JToken priceFilter = filters?.FirstOrDefault(x => string.Equals(x["filterType"].ToStringUpperInvariant(), "PRICE_FILTER"));
                if (priceFilter != null)
                {
                    market.PriceStepSize = priceFilter["tickSize"].ConvertInvariant<decimal>();
                }
                markets.Add(market);
            }

            return markets;
        }

        public override IReadOnlyDictionary<string, ExchangeCurrency> GetCurrencies()
        {
            throw new NotSupportedException("Binance does not provide data about its currencies via the API");
        }

        public override ExchangeTicker GetTicker(string symbol)
        {
            symbol = NormalizeSymbol(symbol);
            JToken obj = MakeJsonRequest<JToken>("/ticker/24hr?symbol=" + symbol);
            CheckError(obj);
            return ParseTicker(symbol, obj);
        }

        public override IEnumerable<KeyValuePair<string, ExchangeTicker>> GetTickers()
        {
            string symbol;
            JToken obj = MakeJsonRequest<JToken>("/ticker/24hr");
            CheckError(obj);
            foreach (JToken child in obj)
            {
                symbol = child["symbol"].ToStringInvariant();
                yield return new KeyValuePair<string, ExchangeTicker>(symbol, ParseTicker(symbol, child));
            }
        }

        public override IDisposable GetTickersWebSocket(System.Action<IReadOnlyCollection<KeyValuePair<string, ExchangeTicker>>> callback)
        {
            if (callback == null)
            {
                return null;
            }
            return ConnectWebSocket("/stream?streams=!ticker@arr", (msg, _socket) =>
            {
                try
                {
                    JToken token = JToken.Parse(msg);
                    List<KeyValuePair<string, ExchangeTicker>> tickerList = new List<KeyValuePair<string, ExchangeTicker>>();
                    ExchangeTicker ticker;
                    foreach (JToken childToken in token["data"])
                    {
                        ticker = ParseTickerWebSocket(childToken);
                        tickerList.Add(new KeyValuePair<string, ExchangeTicker>(ticker.Volume.PriceSymbol, ticker));
                    }
                    if (tickerList.Count != 0)
                    {
                        callback(tickerList);
                    }
                }
                catch
                {
                }
            });
        }

        public override ExchangeOrderBook GetOrderBook(string symbol, int maxCount = 100)
        {
            symbol = NormalizeSymbol(symbol);
            JToken obj = MakeJsonRequest<JToken>("/depth?symbol=" + symbol + "&limit=" + maxCount);
            CheckError(obj);
            return ParseOrderBook(obj);
        }

        public override IEnumerable<ExchangeTrade> GetHistoricalTrades(string symbol, DateTime? sinceDateTime = null)
        {
            /* [ {
            "a": 26129,         // Aggregate tradeId
		    "p": "0.01633102",  // Price
		    "q": "4.70443515",  // Quantity
		    "f": 27781,         // First tradeId
		    "l": 27781,         // Last tradeId
		    "T": 1498793709153, // Timestamp
		    "m": true,          // Was the buyer the maker?
		    "M": true           // Was the trade the best price match?
            } ] */

            symbol = NormalizeSymbol(symbol);
            string baseUrl = "/aggTrades?symbol=" + symbol;
            string url;
            List<ExchangeTrade> trades = new List<ExchangeTrade>();
            DateTime cutoff;
            if (sinceDateTime == null)
            {
                cutoff = DateTime.UtcNow;
            }
            else
            {
                cutoff = sinceDateTime.Value;
                sinceDateTime = DateTime.UtcNow;
            }
            url = baseUrl;

            while (true)
            {
                JArray obj = MakeJsonRequest<Newtonsoft.Json.Linq.JArray>(url);
                if (obj == null || obj.Count == 0)
                {
                    break;
                }
                if (sinceDateTime != null)
                {
                    sinceDateTime = CryptoUtility.UnixTimeStampToDateTimeMilliseconds(obj.First["T"].ConvertInvariant<long>());
                    if (sinceDateTime.Value < cutoff)
                    {
                        sinceDateTime = null;
                    }
                }
                if (sinceDateTime != null)
                {
                    url = baseUrl + "&startTime=" + ((long)CryptoUtility.UnixTimestampFromDateTimeMilliseconds(sinceDateTime.Value - TimeSpan.FromHours(1.0))).ToStringInvariant() +
                        "&endTime=" + ((long)CryptoUtility.UnixTimestampFromDateTimeMilliseconds(sinceDateTime.Value)).ToStringInvariant();
                }
                foreach (JToken token in obj)
                {
                    // TODO: Binance doesn't provide a buy or sell type, I've put in a request for them to add this
                    trades.Add(new ExchangeTrade
                    {
                        Amount = token["q"].ConvertInvariant<decimal>(),
                        Price = token["p"].ConvertInvariant<decimal>(),
                        Timestamp = CryptoUtility.UnixTimeStampToDateTimeMilliseconds(token["T"].ConvertInvariant<long>()),
                        Id = token["a"].ConvertInvariant<long>(),
                        IsBuy = token["m"].ConvertInvariant<bool>()
                    });
                }
                trades.Sort((t1, t2) => t1.Timestamp.CompareTo(t2.Timestamp));
                foreach (ExchangeTrade t in trades)
                {
                    yield return t;
                }
                trades.Clear();
                if (sinceDateTime == null)
                {
                    break;
                }
                Task.Delay(1000).Wait();
            }
        }

        public override IEnumerable<MarketCandle> GetCandles(string symbol, int periodSeconds, DateTime? startDate = null, DateTime? endDate = null, int? limit = null)
        {
            /* [
            [
		    1499040000000,      // Open time
		    "0.01634790",       // Open
		    "0.80000000",       // High
		    "0.01575800",       // Low
		    "0.01577100",       // Close
		    "148976.11427815",  // Volume
		    1499644799999,      // Close time
		    "2434.19055334",    // Quote asset volume
		    308,                // Number of trades
		    "1756.87402397",    // Taker buy base asset volume
		    "28.46694368",      // Taker buy quote asset volume
		    "17928899.62484339" // Can be ignored
		    ]] */

            symbol = NormalizeSymbol(symbol);
            string url = "/klines?symbol=" + symbol;
            if (startDate != null)
            {
                url += "&startTime=" + (long)startDate.Value.UnixTimestampFromDateTimeMilliseconds();
                url += "&endTime=" + ((endDate == null ? long.MaxValue : (long)endDate.Value.UnixTimestampFromDateTimeMilliseconds())).ToStringInvariant();
            }
            if (limit != null)
            {
                url += "&limit=" + (limit.Value.ToStringInvariant());
            }
            string periodString = CryptoUtility.SecondsToPeriodString(periodSeconds);
            url += "&interval=" + periodString;
            JToken obj = MakeJsonRequest<JToken>(url);
            CheckError(obj);
            foreach (JArray array in obj)
            {
                yield return new MarketCandle
                {
                    ClosePrice = array[4].ConvertInvariant<decimal>(),
                    ExchangeName = Name,
                    HighPrice = array[2].ConvertInvariant<decimal>(),
                    LowPrice = array[3].ConvertInvariant<decimal>(),
                    Name = symbol,
                    OpenPrice = array[1].ConvertInvariant<decimal>(),
                    PeriodSeconds = periodSeconds,
                    Timestamp = CryptoUtility.UnixTimeStampToDateTimeMilliseconds(array[0].ConvertInvariant<long>()),
                    VolumePrice = array[5].ConvertInvariant<double>(),
                    VolumeQuantity = array[7].ConvertInvariant<double>(),
                    WeightedAverage = 0m
                };
            }
        }

        public override Dictionary<string, decimal> GetAmounts()
        {
            JToken token = MakeJsonRequest<JToken>("/account", BaseUrlPrivate, GetNoncePayload());
            CheckError(token);
            Dictionary<string, decimal> balances = new Dictionary<string, decimal>(StringComparer.OrdinalIgnoreCase);
            foreach (JToken balance in token["balances"])
            {
                decimal amount = balance["free"].ConvertInvariant<decimal>() + balance["locked"].ConvertInvariant<decimal>();
                if (amount > 0m)
                {
                    balances[balance["asset"].ToStringInvariant()] = amount;
                }
            }
            return balances;
        }

        public override Dictionary<string, decimal> GetAmountsAvailableToTrade()
        {
            JToken token = MakeJsonRequest<JToken>("/account", BaseUrlPrivate, GetNoncePayload());
            CheckError(token);
            Dictionary<string, decimal> balances = new Dictionary<string, decimal>(StringComparer.OrdinalIgnoreCase);
            foreach (JToken balance in token["balances"])
            {
                decimal amount = balance["free"].ConvertInvariant<decimal>();
                if (amount > 0m)
                {
                    balances[balance["asset"].ToStringInvariant()] = amount;
                }
            }
            return balances;
        }

        public override ExchangeOrderResult PlaceOrder(ExchangeOrderRequest order)
        {
            string symbol = NormalizeSymbol(order.Symbol);
            Dictionary<string, object> payload = GetNoncePayload();
            payload["symbol"] = symbol;
            payload["side"] = (order.IsBuy ? "BUY" : "SELL");
            payload["type"] = order.OrderType.ToString().ToUpperInvariant();
            payload["quantity"] = order.RoundAmount();
            if (order.OrderType != OrderType.Market)
            {
                payload["timeInForce"] = "GTC";
                payload["price"] = order.Price;
            }

            JToken token = MakeJsonRequest<JToken>("/order", BaseUrlPrivate, payload, "POST");
            CheckError(token);
            return ParseOrder(token);
        }

        public override ExchangeOrderResult GetOrderDetails(string orderId)
        {
            Dictionary<string, object> payload = GetNoncePayload();
            string[] pieces = orderId.Split(',');
            if (pieces.Length != 2)
            {
                throw new InvalidOperationException("Binance single order details request requires the symbol and order id. The order id needs to be the symbol,orderId. I am sorry for this, I cannot control their API implementation which is really bad here.");
            }
            payload["symbol"] = pieces[0];
            payload["orderId"] = pieces[1];
            JToken token = MakeJsonRequest<JToken>("/order", BaseUrlPrivate, payload);
            CheckError(token);
            return ParseOrder(token);
        }

        public override IEnumerable<ExchangeOrderResult> GetOpenOrderDetails(string symbol = null)
        {
            Dictionary<string, object> payload = GetNoncePayload();
            if (!string.IsNullOrWhiteSpace(symbol))
            {
                payload["symbol"] = NormalizeSymbol(symbol);
            }
            JToken token = MakeJsonRequest<JToken>("/openOrders", BaseUrlPrivate, payload);
            CheckError(token);
            foreach (JToken order in token)
            {
                yield return ParseOrder(order);
            }
        }

        private IEnumerable<ExchangeOrderResult> GetCompletedOrdersForAllSymbols(DateTime? afterDate)
        {
            // TODO: This is a HACK, Binance API needs to add a single API call to get all orders for all symbols, terrible...
            List<ExchangeOrderResult> orders = new List<ExchangeOrderResult>();
            Exception ex = null;
            string failedSymbol = null;
            Parallel.ForEach(GetSymbols().Where(s => s.IndexOf("BTC", StringComparison.OrdinalIgnoreCase) >= 0), (s) =>
            {
                try
                {
                    foreach (ExchangeOrderResult order in GetCompletedOrderDetails(s, afterDate))
                    {
                        lock (orders)
                        {
                            orders.Add(order);
                        }
                    }
                }
                catch (Exception _ex)
                {
                    failedSymbol = s;
                    ex = _ex;
                }
            });

            if (ex != null)
            {
                throw new APIException("Failed to get completed order details for symbol " + failedSymbol, ex);
            }

            // sort timestamp desc
            orders.Sort((o1, o2) =>
            {
                return o2.OrderDate.CompareTo(o1.OrderDate);
            });
            foreach (ExchangeOrderResult order in orders)
            {
                yield return order;
            }
        }

        public override IEnumerable<ExchangeOrderResult> GetCompletedOrderDetails(string symbol = null, DateTime? afterDate = null)
        {
            if (string.IsNullOrWhiteSpace(symbol))
            {
                foreach (ExchangeOrderResult order in GetCompletedOrdersForAllSymbols(afterDate))
                {
                    yield return order;
                }
            }
            else
            {
                Dictionary<string, object> payload = GetNoncePayload();
                payload["symbol"] = NormalizeSymbol(symbol);
                if (afterDate != null)
                {
                    // TODO: timestamp param is causing duplicate request errors which is a bug in the Binance API
                    // payload["timestamp"] = afterDate.Value.UnixTimestampFromDateTimeMilliseconds();
                }
                JToken token = MakeJsonRequest<JToken>("/allOrders", BaseUrlPrivate, payload);
                CheckError(token);
                foreach (JToken order in token)
                {
                    yield return ParseOrder(order);
                }
            }
        }

        public override void CancelOrder(string orderId)
        {
            Dictionary<string, object> payload = GetNoncePayload();
            string[] pieces = orderId.Split(',');
            if (pieces.Length != 2)
            {
                throw new InvalidOperationException("Binance cancel order request requires the order id be the symbol,orderId. I am sorry for this, I cannot control their API implementation which is really bad here.");
            }
            payload["symbol"] = pieces[0];
            payload["orderId"] = pieces[1];
            JToken token = MakeJsonRequest<JToken>("/order", BaseUrlPrivate, payload, "DELETE");
            CheckError(token);
        }

        /// <summary>A withdrawal request. Fee is automatically subtracted from the amount.</summary>
        /// <param name="withdrawalRequest">The withdrawal request.</param>
        /// <returns>Withdrawal response from Binance</returns>
        public override ExchangeWithdrawalResponse Withdraw(ExchangeWithdrawalRequest withdrawalRequest)
        {
            if (string.IsNullOrWhiteSpace(withdrawalRequest.Symbol))
            {
                throw new APIException("Symbol must be provided for Withdraw");
            }

            if (string.IsNullOrWhiteSpace(withdrawalRequest.Address))
            {
                throw new APIException("Address must be provided for Withdraw");
            }

            if (withdrawalRequest.Amount <= 0)
            {
                throw new APIException("Withdrawal amount must be positive and non-zero");
            }

            Dictionary<string, object> payload = GetNoncePayload();
            payload["asset"] = withdrawalRequest.Symbol;
            payload["address"] = withdrawalRequest.Address;
            payload["amount"] = withdrawalRequest.Amount;
            payload["name"] = withdrawalRequest.Description ?? "apiwithdrawal"; // Contrary to what the API docs say, name is required

            if (!string.IsNullOrWhiteSpace(withdrawalRequest.AddressTag))
            {
                payload["addressTag"] = withdrawalRequest.AddressTag;
            }

            JToken response = MakeJsonRequest<JToken>("/withdraw.html", WithdrawalUrlPrivate, payload, "POST");
            CheckError(response);

            ExchangeWithdrawalResponse withdrawalResponse = new ExchangeWithdrawalResponse
            {
                Id = response["id"].ToStringInvariant(),
                Message = response["msg"].ToStringInvariant(),
            };

            return withdrawalResponse;
        }

        private bool ParseMarketStatus(string status)
        {
            bool isActive = false;
            if (!string.IsNullOrWhiteSpace(status))
            {
                switch (status)
                {
                    case "TRADING":
                    case "PRE_TRADING":
                    case "POST_TRADING":
                        isActive = true;
                        break;
                        /* case "END_OF_DAY":
                            case "HALT":
                            case "AUCTION_MATCH":
                            case "BREAK": */
                }
            }

            return isActive;
        }

        private void CheckError(JToken result)
        {
            if (result != null && !(result is JArray))
            {
                if (result["status"] != null && result["code"] != null)
                {
                    throw new APIException(result["code"].ToStringInvariant() + ": " + (result["msg"] != null ? result["msg"].ToStringInvariant() : "Unknown Error"));
                }
<<<<<<< HEAD
                else if (result["success"] != null && !result["success"].ConvertInvariant<bool>())
=======

                if (result["success"] != null && !result["success"].ConvertInvariant<bool>())
>>>>>>> 7e4dd782
                {
                    throw new APIException("Success: false. Message: " + result["msg"].ToStringInvariant());
                }
            }
        }

        private ExchangeTicker ParseTicker(string symbol, JToken token)
        {
            // {"priceChange":"-0.00192300","priceChangePercent":"-4.735","weightedAvgPrice":"0.03980955","prevClosePrice":"0.04056700","lastPrice":"0.03869000","lastQty":"0.69300000","bidPrice":"0.03858500","bidQty":"38.35000000","askPrice":"0.03869000","askQty":"31.90700000","openPrice":"0.04061300","highPrice":"0.04081900","lowPrice":"0.03842000","volume":"128015.84300000","quoteVolume":"5096.25362239","openTime":1512403353766,"closeTime":1512489753766,"firstId":4793094,"lastId":4921546,"count":128453}
            return new ExchangeTicker
            {
                Ask = token["askPrice"].ConvertInvariant<decimal>(),
                Bid = token["bidPrice"].ConvertInvariant<decimal>(),
                Last = token["lastPrice"].ConvertInvariant<decimal>(),
                Volume = new ExchangeVolume
                {
                    PriceAmount = token["volume"].ConvertInvariant<decimal>(),
                    PriceSymbol = symbol,
                    QuantityAmount = token["quoteVolume"].ConvertInvariant<decimal>(),
                    QuantitySymbol = symbol,
                    Timestamp = CryptoUtility.UnixTimeStampToDateTimeMilliseconds(token["closeTime"].ConvertInvariant<long>())
                }
            };
        }

        private ExchangeTicker ParseTickerWebSocket(JToken token)
        {
            return new ExchangeTicker
            {
                Ask = token["a"].ConvertInvariant<decimal>(),
                Bid = token["b"].ConvertInvariant<decimal>(),
                Last = token["c"].ConvertInvariant<decimal>(),
                Volume = new ExchangeVolume
                {
                    PriceAmount = token["v"].ConvertInvariant<decimal>(),
                    PriceSymbol = token["s"].ToStringInvariant(),
                    QuantityAmount = token["q"].ConvertInvariant<decimal>(),
                    QuantitySymbol = token["s"].ToStringInvariant(),
                    Timestamp = CryptoUtility.UnixTimeStampToDateTimeMilliseconds(token["E"].ConvertInvariant<long>())
                }
            };
        }

        private ExchangeOrderBook ParseOrderBook(JToken token)
        {
            ExchangeOrderBook book = new ExchangeOrderBook();
            foreach (JArray array in token["bids"])
            {
                book.Bids.Add(new ExchangeOrderPrice { Price = array[0].ConvertInvariant<decimal>(), Amount = array[1].ConvertInvariant<decimal>() });
            }
            foreach (JArray array in token["asks"])
            {
                book.Asks.Add(new ExchangeOrderPrice { Price = array[0].ConvertInvariant<decimal>(), Amount = array[1].ConvertInvariant<decimal>() });
            }
            return book;
        }

        private ExchangeOrderResult ParseOrder(JToken token)
        {
            /*
              "symbol": "IOTABTC",
              "orderId": 1,
              "clientOrderId": "12345",
              "transactTime": 1510629334993,
              "price": "1.00000000",
              "origQty": "1.00000000",
              "executedQty": "0.00000000",
              "status": "NEW",
              "timeInForce": "GTC",
              "type": "LIMIT",
              "side": "SELL"
            */
            ExchangeOrderResult result = new ExchangeOrderResult
            {
                Amount = token["origQty"].ConvertInvariant<decimal>(),
                AmountFilled = token["executedQty"].ConvertInvariant<decimal>(),
                Price = token["price"].ConvertInvariant<decimal>(),
                IsBuy = token["side"].ToStringInvariant() == "BUY",
                OrderDate = CryptoUtility.UnixTimeStampToDateTimeMilliseconds(token["time"].ConvertInvariant<long>(token["transactTime"].ConvertInvariant<long>())),
                OrderId = token["orderId"].ToStringInvariant(),
                Symbol = token["symbol"].ToStringInvariant()
            };
            result.AveragePrice = result.Price;
            switch (token["status"].ToStringInvariant())
            {
                case "NEW":
                    result.Result = ExchangeAPIOrderResult.Pending;
                    break;

                case "PARTIALLY_FILLED":
                    result.Result = ExchangeAPIOrderResult.FilledPartially;
                    break;

                case "FILLED":
                    result.Result = ExchangeAPIOrderResult.Filled;
                    break;

                case "CANCELED":
                case "PENDING_CANCEL":
                case "EXPIRED":
                case "REJECTED":
                    result.Result = ExchangeAPIOrderResult.Canceled;
                    break;

                default:
                    result.Result = ExchangeAPIOrderResult.Error;
                    break;
            }
            return result;
        }

        protected override void ProcessRequest(HttpWebRequest request, Dictionary<string, object> payload)
        {
            if (CanMakeAuthenticatedRequest(payload))
            {
                request.Headers["X-MBX-APIKEY"] = PublicApiKey.ToUnsecureString();
            }
        }

        protected override Uri ProcessRequestUrl(UriBuilder url, Dictionary<string, object> payload)
        {
            if (CanMakeAuthenticatedRequest(payload))
            {
                // payload is ignored, except for the nonce which is added to the url query - bittrex puts all the "post" parameters in the url query instead of the request body
                var query = HttpUtility.ParseQueryString(url.Query);
                string newQuery = "timestamp=" + payload["nonce"].ToStringInvariant() + (query.Count == 0 ? string.Empty : "&" + query.ToString()) +
                    (payload.Count > 1 ? "&" + GetFormForPayload(payload, false) : string.Empty);
                string signature = CryptoUtility.SHA256Sign(newQuery, CryptoUtility.SecureStringToBytes(PrivateApiKey));
                newQuery += "&signature=" + signature;
                url.Query = newQuery;
                return url.Uri;
            }
            return base.ProcessRequestUrl(url, payload);
        }

        /// <summary>
        /// Gets the address to deposit to and applicable details.
        /// </summary>
        /// <param name="symbol">Symbol to get address for</param>
        /// <param name="forceRegenerate">(ignored) Binance does not provide the ability to generate new addresses</param>
        /// <returns>
        /// Deposit address details (including tag if applicable, such as XRP)
        /// </returns>
        public override ExchangeDepositDetails GetDepositAddress(string symbol, bool forceRegenerate = false)
        {
            /* 
            * TODO: Binance does not offer a "regenerate" option in the API, but a second IOTA deposit to the same address will not be credited
            * How does Binance handle GetDepositAddress for IOTA after it's been used once?
            * Need to test calling this API after depositing IOTA.
            */

            Dictionary<string, object> payload = GetNoncePayload();
            payload["asset"] = NormalizeSymbol(symbol);

            JToken response = MakeJsonRequest<JToken>("/depositAddress.html", WithdrawalUrlPrivate, payload);
            CheckError(response);

            ExchangeDepositDetails depositDetails = new ExchangeDepositDetails
            {
                Symbol = response["asset"].ToStringInvariant(),
                Address = response["address"].ToStringInvariant(),
                AddressTag = response["addressTag"].ToStringInvariant()
            };

            return depositDetails;
        }

        /// <summary>Gets the deposit history for a symbol</summary>
        /// <param name="symbol">The symbol to check. Null for all symbols.</param>
        /// <returns>Collection of ExchangeCoinTransfers</returns>
        public override IEnumerable<ExchangeTransaction> GetDepositHistory(string symbol)
        {
            // TODO: API supports searching on status, startTime, endTime
            Dictionary<string, object> payload = GetNoncePayload();
            if (!string.IsNullOrWhiteSpace(symbol))
            {
                payload["asset"] = NormalizeSymbol(symbol);
            }

            JToken response = MakeJsonRequest<JToken>("/depositHistory.html", WithdrawalUrlPrivate, payload);
            CheckError(response);

            var transactions = new List<ExchangeTransaction>();
            foreach (JToken token in response["depositList"])
            {
                var transaction = new ExchangeTransaction();
                transaction.TimestampUTC = token["insertTime"].ConvertInvariant<double>().UnixTimeStampToDateTimeMilliseconds();
                transaction.Amount = token["amount"].ConvertInvariant<decimal>();
                transaction.Symbol = token["asset"].ToStringUpperInvariant();
                transaction.Address = token["address"].ToStringInvariant();
                transaction.AddressTag = token["addressTag"].ToStringInvariant();
                transaction.BlockchainTxId = token["txId"].ToStringInvariant();
                int status = token["status"].ConvertInvariant<int>();
                switch (status)
                {
                    case 0:
                        transaction.Status = TransactionStatus.Processing;
                        break;

                    case 1:
                        transaction.Status = TransactionStatus.Complete;
                        break;

                    default:
                        // If new states are added, see https://github.com/binance-exchange/binance-official-api-docs/blob/master/wapi-api.md
                        transaction.Status = TransactionStatus.Unknown;
                        transaction.Notes = "Unknown transaction status: " + status;
                        break;
                }

                transactions.Add(transaction);
            }

            return transactions;
        }
    }
}<|MERGE_RESOLUTION|>--- conflicted
+++ resolved
@@ -567,12 +567,7 @@
                 {
                     throw new APIException(result["code"].ToStringInvariant() + ": " + (result["msg"] != null ? result["msg"].ToStringInvariant() : "Unknown Error"));
                 }
-<<<<<<< HEAD
                 else if (result["success"] != null && !result["success"].ConvertInvariant<bool>())
-=======
-
-                if (result["success"] != null && !result["success"].ConvertInvariant<bool>())
->>>>>>> 7e4dd782
                 {
                     throw new APIException("Success: false. Message: " + result["msg"].ToStringInvariant());
                 }
